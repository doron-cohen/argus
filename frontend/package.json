--- conflicted
+++ resolved
@@ -21,17 +21,12 @@
   },
   "type": "module",
   "devDependencies": {
-    "@happy-dom/global-registrator": "^18.0.1",
     "@playwright/test": "^1.54.1",
     "@types/node": "^24.1.0",
     "bun-types": "^1.2.19",
-<<<<<<< HEAD
-    "@happy-dom/global-registrator": "^14.12.0",
-    "happy-dom": "^14.12.0",
-    "orval": "^6.29.0",
-=======
+    "@happy-dom/global-registrator": "^18.0.1",
     "happy-dom": "^18.0.1",
->>>>>>> 45f52b7e
+    "orval": "^6.31.0",
     "tailwindcss": "^3.4.0",
     "typescript": "^5.8.3"
   },
